--- conflicted
+++ resolved
@@ -30,30 +30,6 @@
     # directory check
     os.makedirs(download_dir, exist_ok=True)
 
-<<<<<<< HEAD
-    # download zip file from google drive
-    cmd = 'wget --save-cookies {}/cookies.txt '.format(download_dir) + \
-        '"https://docs.google.com/uc?export=download&id={}" -O- '.format(file_id) + \
-        '| sed -rn "s/.*confirm=([0-9A-Za-z_]+).*/\\1/p" > {}/confirm.txt'.format(download_dir)
-    cmd_state = subprocess.run(cmd, shell=True, check=True)
-
-    cmd = 'wget --load-cookies {0}/cookies.txt -O {0}/tmp.zip '.format(download_dir) + \
-        '"https://docs.google.com/uc?export=download&id={}&confirm="$(<{}/confirm.txt)'.format(file_id, download_dir)
-    cmd_state = subprocess.run(cmd, shell=True, check=True)
-    # check
-    if cmd_state.returncode != 0:
-        print("download failed.")
-        sys.exit(cmd_state.returncode)
-
-    # unzip downloaded files
-    cmd = ["unzip", download_dir + "/tmp.zip", "-d", download_dir]
-    cmd_state = subprocess.run(cmd, check=True)
-
-    # check
-    if cmd_state.returncode != 0:
-        print("unzip failed.")
-        sys.exit(cmd_state.returncode)
-=======
     # download zip file from google drive via wget
     cmd = ["wget", "https://drive.google.com/uc?export=download&id=%s" % file_id, "-O", download_dir + "/tmp.zip"]
     subprocess.run(cmd, check=True)
@@ -73,8 +49,7 @@
                         "| grep -Po \'uc-download-link\" [^>]* href=\"\K[^\"]*\' "  # NOQA
                         "| sed \'s/\&amp;/\&/g\')\" > %s" % (download_dir + "/tmp.zip"), shell=True)  # NOQA
         cmd = ["unzip", download_dir + "/tmp.zip", "-d", download_dir]
-        subprocess.run(cmd, check=True)
->>>>>>> 17c71038
+        subprocess.run(cmd, check=True)s
 
     # get model file path
     cmd = ["find", download_dir, "-name", "model.*.best"]
