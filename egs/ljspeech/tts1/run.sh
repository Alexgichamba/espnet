#!/bin/bash

# Copyright 2018 Nagoya University (Tomoki Hayashi)
#  Apache 2.0  (http://www.apache.org/licenses/LICENSE-2.0)

. ./path.sh
. ./cmd.sh

# general configuration
backend=pytorch
stage=-1
stop_stage=100
ngpu=1       # number of gpus ("0" uses cpu, otherwise use gpu)
nj=32        # numebr of parallel jobs
dumpdir=dump # directory to dump full features
verbose=0    # verbose option (if set > 0, get more log)
N=0          # number of minibatches to be used (mainly for debugging). "0" uses all minibatches.
seed=1       # random seed number
resume=""    # the snapshot path to resume (if set empty, no effect)

# feature extraction related
fs=22050    # sampling frequency
fmax=""     # maximum frequency
fmin=""     # minimum frequency
n_mels=80   # number of mel basis
n_fft=1024  # number of fft points
n_shift=256 # number of shift points
win_length="" # window length

# config files
train_config=conf/train_pytorch_tacotron2.yaml
decode_config=conf/decode.yaml

# decoding related
model=model.loss.best
<<<<<<< HEAD
n_average=1
=======
n_average=0 # if > 0, the model averaged with n_average ckpts will be used instead of model.loss.best
>>>>>>> 6ee053f9
griffin_lim_iters=1000  # the number of iterations of Griffin-Lim

# root directory of db
db_root=downloads

# exp tag
tag="" # tag for managing experiments.

. utils/parse_options.sh || exit 1;

# Set bash to 'debug' mode, it will exit on :
# -e 'error', -u 'undefined variable', -o ... 'error in pipeline', -x 'print commands',
set -e
set -u
set -o pipefail

train_set="train_no_dev"
dev_set="dev"
eval_set="eval"

if [ ${stage} -le -1 ] && [ ${stop_stage} -ge -1 ]; then
    echo "stage -1: Data Download"
    local/download.sh ${db_root}
fi

if [ ${stage} -le 0 ] && [ ${stop_stage} -ge 0 ]; then
    ### Task dependent. You have to make data the following preparation part by yourself.
    ### But you can utilize Kaldi recipes in most cases
    echo "stage 0: Data preparation"
    local/data_prep.sh ${db_root}/LJSpeech-1.1 data/train
    utils/validate_data_dir.sh --no-feats data/train
fi

feat_tr_dir=${dumpdir}/${train_set}; mkdir -p ${feat_tr_dir}
feat_dt_dir=${dumpdir}/${dev_set}; mkdir -p ${feat_dt_dir}
feat_ev_dir=${dumpdir}/${eval_set}; mkdir -p ${feat_ev_dir}
if [ ${stage} -le 1 ] && [ ${stop_stage} -ge 1 ]; then
    ### Task dependent. You have to design training and dev name by yourself.
    ### But you can utilize Kaldi recipes in most cases
    echo "stage 1: Feature Generation"

    # Generate the fbank features; by default 80-dimensional fbanks on each frame
    fbankdir=fbank
    make_fbank.sh --cmd "${train_cmd}" --nj ${nj} \
        --fs ${fs} \
        --fmax "${fmax}" \
        --fmin "${fmin}" \
        --n_fft ${n_fft} \
        --n_shift ${n_shift} \
        --win_length "${win_length}" \
        --n_mels ${n_mels} \
        data/train \
        exp/make_fbank/train \
        ${fbankdir}

    # make a dev set
    utils/subset_data_dir.sh --last data/train 500 data/deveval
    utils/subset_data_dir.sh --last data/deveval 250 data/${eval_set}
    utils/subset_data_dir.sh --first data/deveval 250 data/${dev_set}
    n=$(( $(wc -l < data/train/wav.scp) - 500 ))
    utils/subset_data_dir.sh --first data/train ${n} data/${train_set}

    # compute statistics for global mean-variance normalization
    compute-cmvn-stats scp:data/${train_set}/feats.scp data/${train_set}/cmvn.ark

    # dump features for training
    dump.sh --cmd "$train_cmd" --nj ${nj} --do_delta false \
        data/${train_set}/feats.scp data/${train_set}/cmvn.ark exp/dump_feats/train ${feat_tr_dir}
    dump.sh --cmd "$train_cmd" --nj ${nj} --do_delta false \
        data/${dev_set}/feats.scp data/${train_set}/cmvn.ark exp/dump_feats/dev ${feat_dt_dir}
    dump.sh --cmd "$train_cmd" --nj ${nj} --do_delta false \
        data/${eval_set}/feats.scp data/${train_set}/cmvn.ark exp/dump_feats/eval ${feat_ev_dir}
fi

dict=data/lang_1char/${train_set}_units.txt
echo "dictionary: ${dict}"
if [ ${stage} -le 2 ] && [ ${stop_stage} -ge 2 ]; then
    ### Task dependent. You have to check non-linguistic symbols used in the corpus.
    echo "stage 2: Dictionary and Json Data Preparation"
    mkdir -p data/lang_1char/
    echo "<unk> 1" > ${dict} # <unk> must be 1, 0 will be used for "blank" in CTC
    text2token.py -s 1 -n 1 data/${train_set}/text | cut -f 2- -d" " | tr " " "\n" \
    | sort | uniq | grep -v -e '^\s*$' | awk '{print $0 " " NR+1}' >> ${dict}
    wc -l ${dict}

    # make json labels
    data2json.sh --feat ${feat_tr_dir}/feats.scp \
         data/${train_set} ${dict} > ${feat_tr_dir}/data.json
    data2json.sh --feat ${feat_dt_dir}/feats.scp \
         data/${dev_set} ${dict} > ${feat_dt_dir}/data.json
    data2json.sh --feat ${feat_ev_dir}/feats.scp \
         data/${eval_set} ${dict} > ${feat_ev_dir}/data.json
fi


if [ -z ${tag} ]; then
    expname=${train_set}_${backend}_$(basename ${train_config%.*})
else
    expname=${train_set}_${backend}_${tag}
fi
expdir=exp/${expname}
mkdir -p ${expdir}
if [ ${stage} -le 3 ] && [ ${stop_stage} -ge 3 ]; then
    echo "stage 3: Text-to-speech model training"
    tr_json=${feat_tr_dir}/data.json
    dt_json=${feat_dt_dir}/data.json
    ${cuda_cmd} --gpu ${ngpu} ${expdir}/train.log \
        tts_train.py \
           --backend ${backend} \
           --ngpu ${ngpu} \
           --minibatches ${N} \
           --outdir ${expdir}/results \
           --tensorboard-dir tensorboard/${expname} \
           --verbose ${verbose} \
           --seed ${seed} \
           --resume ${resume} \
           --train-json ${tr_json} \
           --valid-json ${dt_json} \
           --config ${train_config}
fi

if [ ${n_average} -gt 0 ]; then
    model=model.last${n_average}.avg.best
fi
outdir=${expdir}/outputs_${model}_$(basename ${decode_config%.*})
if [ ${stage} -le 4 ] && [ ${stop_stage} -ge 4 ]; then
    echo "stage 4: Decoding"
<<<<<<< HEAD
    if [ ${n_average} -gt 1 ]; then
        recog_model=model.last${n_average}.avg.best
        average_checkpoints.py --backend ${backend} \
                               --snapshots ${expdir}/results/snapshot.ep.* \
                               --out ${expdir}/results/${recog_model} \
=======
    if [ ${n_average} -gt 0 ]; then
        average_checkpoints.py --backend ${backend} \
                               --snapshots ${expdir}/results/snapshot.ep.* \
                               --out ${expdir}/results/${model} \
>>>>>>> 6ee053f9
                               --num ${n_average}
    fi
    pids=() # initialize pids
    for name in ${dev_set} ${eval_set}; do
    (
        [ ! -e ${outdir}/${name} ] && mkdir -p ${outdir}/${name}
        cp ${dumpdir}/${name}/data.json ${outdir}/${name}
        splitjson.py --parts ${nj} ${outdir}/${name}/data.json
        # decode in parallel
        ${train_cmd} JOB=1:${nj} ${outdir}/${name}/log/decode.JOB.log \
            tts_decode.py \
                --backend ${backend} \
                --ngpu 0 \
                --verbose ${verbose} \
                --out ${outdir}/${name}/feats.JOB \
                --json ${outdir}/${name}/split${nj}utt/data.JOB.json \
                --model ${expdir}/results/${model} \
                --config ${decode_config}
        # concatenate scp files
        for n in $(seq ${nj}); do
            cat "${outdir}/${name}/feats.$n.scp" || exit 1;
        done > ${outdir}/${name}/feats.scp
    ) &
    pids+=($!) # store background pids
    done
    i=0; for pid in "${pids[@]}"; do wait ${pid} || ((i++)); done
    [ ${i} -gt 0 ] && echo "$0: ${i} background jobs are failed." && false
fi

if [ ${stage} -le 5 ] && [ ${stop_stage} -ge 5 ]; then
    echo "stage 5: Synthesis"
    pids=() # initialize pids
    for name in ${dev_set} ${eval_set}; do
    (
        [ ! -e ${outdir}_denorm/${name} ] && mkdir -p ${outdir}_denorm/${name}
        apply-cmvn --norm-vars=true --reverse=true data/${train_set}/cmvn.ark \
            scp:${outdir}/${name}/feats.scp \
            ark,scp:${outdir}_denorm/${name}/feats.ark,${outdir}_denorm/${name}/feats.scp
        convert_fbank.sh --nj ${nj} --cmd "${train_cmd}" \
            --fs ${fs} \
            --fmax "${fmax}" \
            --fmin "${fmin}" \
            --n_fft ${n_fft} \
            --n_shift ${n_shift} \
            --win_length "${win_length}" \
            --n_mels ${n_mels} \
            --iters ${griffin_lim_iters} \
            ${outdir}_denorm/${name} \
            ${outdir}_denorm/${name}/log \
            ${outdir}_denorm/${name}/wav
    ) &
    pids+=($!) # store background pids
    done
    i=0; for pid in "${pids[@]}"; do wait ${pid} || ((i++)); done
    [ ${i} -gt 0 ] && echo "$0: ${i} background jobs are failed." && false
    echo "Finished."
fi<|MERGE_RESOLUTION|>--- conflicted
+++ resolved
@@ -33,11 +33,7 @@
 
 # decoding related
 model=model.loss.best
-<<<<<<< HEAD
-n_average=1
-=======
 n_average=0 # if > 0, the model averaged with n_average ckpts will be used instead of model.loss.best
->>>>>>> 6ee053f9
 griffin_lim_iters=1000  # the number of iterations of Griffin-Lim
 
 # root directory of db
@@ -165,18 +161,10 @@
 outdir=${expdir}/outputs_${model}_$(basename ${decode_config%.*})
 if [ ${stage} -le 4 ] && [ ${stop_stage} -ge 4 ]; then
     echo "stage 4: Decoding"
-<<<<<<< HEAD
-    if [ ${n_average} -gt 1 ]; then
-        recog_model=model.last${n_average}.avg.best
-        average_checkpoints.py --backend ${backend} \
-                               --snapshots ${expdir}/results/snapshot.ep.* \
-                               --out ${expdir}/results/${recog_model} \
-=======
     if [ ${n_average} -gt 0 ]; then
         average_checkpoints.py --backend ${backend} \
                                --snapshots ${expdir}/results/snapshot.ep.* \
                                --out ${expdir}/results/${model} \
->>>>>>> 6ee053f9
                                --num ${n_average}
     fi
     pids=() # initialize pids
