import argparse
from typing import Callable
from typing import Collection
from typing import Dict
from typing import List
from typing import Optional
from typing import Tuple

import numpy as np
import torch
from typeguard import check_argument_types
from typeguard import check_return_type

from espnet2.enh.decoder.abs_decoder import AbsDecoder
from espnet2.enh.decoder.conv_decoder import ConvDecoder
from espnet2.enh.decoder.null_decoder import NullDecoder
from espnet2.enh.decoder.stft_decoder import STFTDecoder
from espnet2.enh.encoder.abs_encoder import AbsEncoder
from espnet2.enh.encoder.conv_encoder import ConvEncoder
from espnet2.enh.encoder.null_encoder import NullEncoder
from espnet2.enh.encoder.stft_encoder import STFTEncoder
from espnet2.enh.espnet_model import ESPnetEnhancementModel
from espnet2.enh.loss.criterions.abs_loss import AbsEnhLoss
from espnet2.enh.loss.criterions.tf_domain import FrequencyDomainL1
from espnet2.enh.loss.criterions.tf_domain import FrequencyDomainMSE
from espnet2.enh.loss.criterions.time_domain import CISDRLoss
from espnet2.enh.loss.criterions.time_domain import SISNRLoss
from espnet2.enh.loss.criterions.time_domain import SNRLoss
from espnet2.enh.loss.wrappers.abs_wrapper import AbsLossWrapper
from espnet2.enh.loss.wrappers.fixed_order import FixedOrderSolver
from espnet2.enh.loss.wrappers.pit_solver import PITSolver
from espnet2.enh.separator.abs_separator import AbsSeparator
from espnet2.enh.separator.asteroid_models import AsteroidModel_Converter
from espnet2.enh.separator.conformer_separator import ConformerSeparator
from espnet2.enh.separator.dc_crn_separator import DC_CRNSeparator
from espnet2.enh.separator.dccrn_separator import DCCRNSeparator
from espnet2.enh.separator.dprnn_separator import DPRNNSeparator
from espnet2.enh.separator.fasnet_separator import FaSNetSeparator
from espnet2.enh.separator.neural_beamformer import NeuralBeamformer
from espnet2.enh.separator.ineube_separator import iNeuBe
from espnet2.enh.separator.rnn_separator import RNNSeparator
from espnet2.enh.separator.skim_separator import SkiMSeparator
from espnet2.enh.separator.tcn_separator import TCNSeparator
from espnet2.enh.separator.transformer_separator import TransformerSeparator
from espnet2.tasks.abs_task import AbsTask
from espnet2.torch_utils.initialize import initialize
from espnet2.train.class_choices import ClassChoices
from espnet2.train.collate_fn import CommonCollateFn
from espnet2.train.trainer import Trainer
from espnet2.utils.get_default_kwargs import get_default_kwargs
from espnet2.utils.nested_dict_action import NestedDictAction
from espnet2.utils.types import str2bool
from espnet2.utils.types import str_or_none

encoder_choices = ClassChoices(
    name="encoder",
    classes=dict(stft=STFTEncoder, conv=ConvEncoder, same=NullEncoder),
    type_check=AbsEncoder,
    default="stft",
)

separator_choices = ClassChoices(
    name="separator",
    classes=dict(
        rnn=RNNSeparator,
        skim=SkiMSeparator,
        tcn=TCNSeparator,
        dc_crn=DC_CRNSeparator,
        dprnn=DPRNNSeparator,
        dccrn=DCCRNSeparator,
        transformer=TransformerSeparator,
        conformer=ConformerSeparator,
        wpe_beamformer=NeuralBeamformer,
        asteroid=AsteroidModel_Converter,
<<<<<<< HEAD
        ineube=iNeuBe,
=======
        fasnet=FaSNetSeparator,
>>>>>>> 55b045b2
    ),
    type_check=AbsSeparator,
    default="rnn",
)

decoder_choices = ClassChoices(
    name="decoder",
    classes=dict(stft=STFTDecoder, conv=ConvDecoder, same=NullDecoder),
    type_check=AbsDecoder,
    default="stft",
)

loss_wrapper_choices = ClassChoices(
    name="loss_wrappers",
    classes=dict(pit=PITSolver, fixed_order=FixedOrderSolver),
    type_check=AbsLossWrapper,
    default=None,
)

criterion_choices = ClassChoices(
    name="criterions",
    classes=dict(
        snr=SNRLoss,
        ci_sdr=CISDRLoss,
        si_snr=SISNRLoss,
        mse=FrequencyDomainMSE,
        l1=FrequencyDomainL1,
    ),
    type_check=AbsEnhLoss,
    default=None,
)

MAX_REFERENCE_NUM = 100


class EnhancementTask(AbsTask):
    # If you need more than one optimizers, change this value
    num_optimizers: int = 1

    class_choices_list = [
        # --encoder and --encoder_conf
        encoder_choices,
        # --separator and --separator_conf
        separator_choices,
        # --decoder and --decoder_conf
        decoder_choices,
    ]

    # If you need to modify train() or eval() procedures, change Trainer class here
    trainer = Trainer

    @classmethod
    def add_task_arguments(cls, parser: argparse.ArgumentParser):
        group = parser.add_argument_group(description="Task related")

        # NOTE(kamo): add_arguments(..., required=True) can't be used
        # to provide --print_config mode. Instead of it, do as
        # required = parser.get_default("required")

        group.add_argument(
            "--init",
            type=lambda x: str_or_none(x.lower()),
            default=None,
            help="The initialization method",
            choices=[
                "chainer",
                "xavier_uniform",
                "xavier_normal",
                "kaiming_uniform",
                "kaiming_normal",
                None,
            ],
        )

        group.add_argument(
            "--model_conf",
            action=NestedDictAction,
            default=get_default_kwargs(ESPnetEnhancementModel),
            help="The keyword arguments for model class.",
        )

        group.add_argument(
            "--criterions",
            action=NestedDictAction,
            default=[
                {
                    "name": "si_snr",
                    "conf": {},
                    "wrapper": "fixed_order",
                    "wrapper_conf": {},
                },
            ],
            help="The criterions binded with the loss wrappers.",
        )

        group = parser.add_argument_group(description="Preprocess related")
        group.add_argument(
            "--use_preprocessor",
            type=str2bool,
            default=False,
            help="Apply preprocessing to data or not",
        )

        for class_choices in cls.class_choices_list:
            # Append --<name> and --<name>_conf.
            # e.g. --encoder and --encoder_conf
            class_choices.add_arguments(group)

    @classmethod
    def build_collate_fn(
        cls, args: argparse.Namespace, train: bool
    ) -> Callable[
        [Collection[Tuple[str, Dict[str, np.ndarray]]]],
        Tuple[List[str], Dict[str, torch.Tensor]],
    ]:
        assert check_argument_types()

        return CommonCollateFn(float_pad_value=0.0, int_pad_value=0)

    @classmethod
    def build_preprocess_fn(
        cls, args: argparse.Namespace, train: bool
    ) -> Optional[Callable[[str, Dict[str, np.array]], Dict[str, np.ndarray]]]:
        assert check_argument_types()
        retval = None
        assert check_return_type(retval)
        return retval

    @classmethod
    def required_data_names(
        cls, train: bool = True, inference: bool = False
    ) -> Tuple[str, ...]:
        if not inference:
            retval = ("speech_mix", "speech_ref1")
        else:
            # Recognition mode
            retval = ("speech_mix",)
        return retval

    @classmethod
    def optional_data_names(
        cls, train: bool = True, inference: bool = False
    ) -> Tuple[str, ...]:
        retval = ["dereverb_ref{}".format(n) for n in range(1, MAX_REFERENCE_NUM + 1)]
        retval += ["speech_ref{}".format(n) for n in range(2, MAX_REFERENCE_NUM + 1)]
        retval += ["noise_ref{}".format(n) for n in range(1, MAX_REFERENCE_NUM + 1)]
        retval = tuple(retval)
        assert check_return_type(retval)
        return retval

    @classmethod
    def build_model(cls, args: argparse.Namespace) -> ESPnetEnhancementModel:
        assert check_argument_types()

        encoder = encoder_choices.get_class(args.encoder)(**args.encoder_conf)
        separator = separator_choices.get_class(args.separator)(
            encoder.output_dim, **args.separator_conf
        )
        decoder = decoder_choices.get_class(args.decoder)(**args.decoder_conf)

        loss_wrappers = []
        for ctr in args.criterions:
            criterion = criterion_choices.get_class(ctr["name"])(**ctr["conf"])
            loss_wrapper = loss_wrapper_choices.get_class(ctr["wrapper"])(
                criterion=criterion, **ctr["wrapper_conf"]
            )
            loss_wrappers.append(loss_wrapper)

        # 1. Build model
        model = ESPnetEnhancementModel(
            encoder=encoder,
            separator=separator,
            decoder=decoder,
            loss_wrappers=loss_wrappers,
            **args.model_conf
        )

        # FIXME(kamo): Should be done in model?
        # 2. Initialize
        if args.init is not None:
            initialize(model, args.init)

        assert check_return_type(model)
        return model<|MERGE_RESOLUTION|>--- conflicted
+++ resolved
@@ -72,11 +72,8 @@
         conformer=ConformerSeparator,
         wpe_beamformer=NeuralBeamformer,
         asteroid=AsteroidModel_Converter,
-<<<<<<< HEAD
+        fasnet=FaSNetSeparator,
         ineube=iNeuBe,
-=======
-        fasnet=FaSNetSeparator,
->>>>>>> 55b045b2
     ),
     type_check=AbsSeparator,
     default="rnn",
