#!/usr/bin/env bash
# Set bash to 'debug' mode, it will exit on :
# -e 'error', -u 'undefined variable', -o ... 'error in pipeline', -x 'print commands',
set -e
set -u
set -o pipefail

fs=24000

opts=
if [ "${fs}" -eq 24000 ]; then
    # To suppress recreation, specify wav format
    opts="--audio_format wav "
else
    opts="--audio_format flac "
fi


train_set=train-clean-460
valid_set=dev-clean
test_sets="test-clean"

train_config=conf/train_soundstream4.yaml
inference_config=conf/decode.yaml
score_config=conf/score_24k.yaml

./codec.sh \
    --local_data_opts "--trim_all_silence false" \
    --fs ${fs} \
    --train_config "${train_config}" \
    --inference_config "${inference_config}" \
<<<<<<< HEAD
    --dumpdir dump_24k \
    --gpu_inference true \
    --inference_nj 2 \
=======
    --scoring_config "${score_config}" \
    --gpu_inference false \
    --inference_nj 60 \
    --fs 24000 \
>>>>>>> 40671632
    --train_set "${train_set}" \
    --valid_set "${valid_set}" \
    --test_sets "${test_sets}" ${opts} "$@"<|MERGE_RESOLUTION|>--- conflicted
+++ resolved
@@ -29,16 +29,10 @@
     --fs ${fs} \
     --train_config "${train_config}" \
     --inference_config "${inference_config}" \
-<<<<<<< HEAD
-    --dumpdir dump_24k \
-    --gpu_inference true \
-    --inference_nj 2 \
-=======
     --scoring_config "${score_config}" \
     --gpu_inference false \
     --inference_nj 60 \
     --fs 24000 \
->>>>>>> 40671632
     --train_set "${train_set}" \
     --valid_set "${valid_set}" \
     --test_sets "${test_sets}" ${opts} "$@"