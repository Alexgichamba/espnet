--- conflicted
+++ resolved
@@ -112,17 +112,6 @@
         default=0.0,
         help="Input length ratio to obtain min output length",
     )
-<<<<<<< HEAD
-    # rnnlm related
-    parser.add_argument(
-        "--rnnlm", type=str, default=None, help="RNNLM model file to read"
-    )
-    parser.add_argument(
-        "--rnnlm-conf", type=str, default=None, help="RNNLM model config file to read"
-    )
-    parser.add_argument("--lm-weight", type=float, default=0.0, help="RNNLM weight")
-=======
->>>>>>> 36b62ae4
     # multilingual related
     parser.add_argument(
         "--tgt-lang",
